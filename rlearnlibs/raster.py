#!/usr/bin/env python
from __future__ import absolute_import, print_function

import os
from subprocess import PIPE

import grass.script as gs
import numpy as np
import pandas as pd
from grass.pygrass.gis.region import Region
from grass.pygrass.modules.shortcuts import imagery as im
from grass.pygrass.modules.shortcuts import raster as r
from grass.pygrass.modules.shortcuts import vector as v
from grass.pygrass.raster import RasterRow, numpy2raster
from grass.pygrass.raster.buffer import Buffer
from grass.pygrass.utils import get_mapset_raster, get_raster_for_points
from grass.pygrass.vector import VectorTopo
from indexing import ExtendedDict, LinkedList


class RasterStack(object):

    def __init__(self, rasters=None, group=None):
        """A RasterStack enables a collection of raster layers to be bundled
        into a single RasterStack object.
        
        Parameters
        ----------
        rasters : list, str
            List of names of GRASS GIS raster maps. Note that although the
            maps can reside in different mapsets, they cannot have the same
            names.
        
        group : str (opt)
            Create a RasterStack from rasters contained in a GRASS GIS imagery
            group. This parameter is mutually exclusive with the `rasters`
            parameter.
        
        Attributes
        ----------
        loc : dict
            Name-based indexing of RasterRow objects within the RasterStack.
        
        iloc : int
            Index-based indexing of RasterRow objects within the RasterStack.
                        
        mtypes : dict
            Dict of key, value pairs of full_names and GRASS data types.
        
        count : int
            Number of RasterRow objects within the RasterStack.
        """

        self.loc = ExtendedDict(self)           # label-based indexing
        self.iloc = LinkedList(self, self.loc)  # integer-based indexing
        
        # key, value pairs of full name and GRASS data type
        self.mtypes = {}
        self.count = 0
        self._categorical_idx = []
        self._cell_nodata = -2147483648
        
        # some checks
        if rasters and group:
            gs.fatal('arguments "rasters" and "group" are mutually exclusive')
        
        if group:
            map_list = im.group(group=group, flags=["l", "g"], quiet=True, 
                                stdout_=PIPE)
            rasters = map_list.outputs.stdout.split(os.linesep)[:-1]
        
        self.layers = rasters  # call property
        
    def __getitem__(self, label):
        """Subset the RasterStack object using a label or list of labels.
        
        Parameters
        -----------
        label : str, list
            Label or list of labels representing RasterRow objects within the
            stack.
            
        Returns
        -------
        RasterStack
            A new RasterStack object only containing the subset of layers 
            specified in the label argument.
        """
        
        if isinstance(label, str):
            label = [label]
        
        subset_layers = []
        
        for i in label:
            
            if i in self.names is False:
                raise KeyError('layername not present in Raster object')
            else:
                subset_layers.append(self.loc[i])
            
        subset_raster = RasterStack(subset_layers)
        subset_raster.rename(
            {old : new for old, new in zip(subset_raster.names, label)})
        
        return subset_raster

    def __setitem__(self, key, value):
        """Replace a RasterLayer within the Raster object with a new 
        RasterLayer.
        
        Note that this modifies the Raster object in place.
        
        Parameters
        ----------
        key : str
            Key-based index of layer to be replaced.
        
        value : grass.pygrass.raster.RasterRow
            RasterRow to use for replacement.
        """
        
        self.loc[key] = value
        self.iloc[self.names.index(key)] = value
        setattr(self, key, value)

    def __iter__(self):
        """Iterate over grass.pygrass.raster.RasterRow objects.
        """
        return(iter(self.loc.items()))
    
    @property
    def names(self):
        """Return the names of the grass.pygrass.raster.RasterRow objects in 
        the RasterStack.
        """
        
        names = []
        for src in self.loc.values():
            names.append(src.fullname())
        
        return list(names)

    @property
    def layers(self):
        return self.loc

    @layers.setter
    def layers(self, mapnames):
        """Setter method for the layers attribute in the RasterStack.
        
        Parameters
        ----------
        mapnames : str, list
            Name or list of names of GRASS GIS rasters to add to the
            RasterStack object.
        """
        
        # some checks
        if isinstance(mapnames, str):
            mapnames = [mapnames]
        
        # reset existing attributes
        for name in list(self.layers.keys()):
            delattr(self, name)

        self.loc = ExtendedDict(self)
        self.iloc = LinkedList(self, self.loc)
        self.count = len(mapnames)
        self.mtypes = {}

        # split raster name from mapset name
        raster_names = [i.split('@')[0] for i in mapnames]
        mapset_names = [get_mapset_raster(i) for i in mapnames]
        
        # add rasters and metadata to stack
        for name, mapset in zip(raster_names, mapset_names):
            
            with RasterRow(name=name, mapset=mapset) as src:

                if src.exist() is True:
    
                    ras_name = src.name.split('@')[0]  # name sans mapset
                    full_name = src.name_mapset()      # name with mapset
                    valid_name = ras_name.replace('.', '_')
                    
                    # grass gis raster could have same name if in diff mapset
                    if valid_name in list(self.layers.keys()):
                        raise ValueError(
                                'Cannot append map {name} to the '
                                'RasterStack because a map with the same name '
                                'already exists'.format(name=ras_name))
    
                    self.mtypes.update({full_name: src.mtype})    
                    self.loc[valid_name] = src    
                    setattr(self, valid_name, src)
                
                else:
                    gs.fatal('GRASS raster map ' + r + ' does not exist')
    
    @property
    def categorical(self):
        return self._categorical_idx
    
    @categorical.setter
    def categorical(self, names):
        """Update the RasterStack categorical map indexes.
        """
        
        if isinstance(names, str):
            names = [names]
            
        indexes = []
        
        # check that each category map is also in the imagery group
        for n in names:
            
            try:
                indexes.append(self.names.index(n))
            
            except ValueError:
                gs.fatal('Category map {0} not in the imagery group'.format(n))
        
        self._categorical_idx = indexes


    def append(self, other, in_place=True):
        """Setter method to add new RasterRows to a RasterStack object.
        
        Note that this modifies the Raster object in-place.

        Parameters
        ----------
        other : str or list
            Name of GRASS GIS raster, or list of names
        
        in_place : bool (opt). Default is True
            Whether to change the Raster object in-place or leave original and
            return a new Raster object.
        
        Returns
        -------
        RasterStack
            Returned only if `in_place` is True
        """
        
        if isinstance(other, str):
            other = [other]
            
        if in_place is True:
            self.layers = list(self.layers.keys()) + other
            
        else:
            new_raster = RasterStack(
                rasters=[i for i in self.names] + other)
            return new_raster

    def drop(self, labels, in_place=True):
        """Drop individual RasterRow objects from the RasterStack.
        
        Note that this modifies the RasterStack object in-place by default.
        
        Parameters
        ---------
        labels : single label or list-like
            Index (int) or layer name to drop. Can be a single integer or
            label, or a list of integers or labels.
        
        in_place : bool (opt). Default is True
            Whether to change the RasterStack object in-place or leave original
            and return a new RasterStack object.

        Returns
        -------
        RasterStack
            Returned only if `in_place` is True
        """

        # convert single label to list
        if isinstance(labels, str):
            labels = [labels]
    
        subset_names = [fullname for fullname, mapname in 
                        zip(self.names, self.loc.keys())
                        if mapname not in labels]

        if in_place is True:
            self.layers = [i for i in subset_names]
        else:
            new_raster = RasterStack(rasters=[i for i in subset_names])
            
            return new_raster
    
    def read(self, row=None, window=None):
        """Read data from RasterStack as a masked 3D numpy array.
        
        Notes
        -----
        Read an entire RasterStack into a numpy array. If row or window is 
        supplied, then a single row, or a range of rows from 
        window = (start_row, end_row) is read into an array.

        Parameters
        ----------
        row : int (opt)
            Integer representing the index of a single row of a raster to read.

        window : tuple (opt)
            Tuple of integers representing the start and end numbers of rows to
            read as a single block of rows.

        Returns
        -------
        
        data : ndarray
            3d masked numpy array containing data from RasterStack rasters.
        """

        reg = Region()

        # create numpy array to receive data based on row/window/dataset size
        if window:
            row_start, row_stop = window
            width = reg.cols
            height = abs(row_stop-row_start)
            shape = (self.count, height, width)

        elif row:
            row_start = row
            row_stop = row+1
            height = 1
            shape = (self.count, height, reg.cols)
        
        else:
            shape = (self.count, reg.rows, reg.cols) 

        data = np.zeros(shape)

        if row or window:
            rowincrs = [i for i in range(row_start, row_stop)]

        # read from each RasterRow object
        for band, (name, src) in enumerate(self.layers.items()):
            try:
                with RasterRow(src.fullname()) as f:
                    if row or window:
                        for i, row in enumerate(rowincrs):
                            data[band, i, :] = f[row]
                    else:
                        data[band, :, :] = np.asarray(f)
            except:
                gs.fatal('Cannot read from raster {0}'.format(src.fullname))
        
        # mask array
        data = np.ma.masked_equal(data, self._cell_nodata)
        data = np.ma.masked_invalid(data)

        if isinstance(data.mask, np.bool_):
            mask_arr = np.empty(data.shape, dtype='bool')
            mask_arr[:] = False
            data.mask = mask_arr

        return data
    
    @staticmethod
    def _pred_fun(img, estimator):
        """Prediction function for classification or regression response.

        Parameters
        ----
        img : numpy.ndarray
            3d ndarray of raster data with the dimensions in order of
            (band, rows, columns).

        estimator : estimator object implementing 'fit'
            The object to use to fit the data.

        Returns
        -------
        numpy.ndarray
            2d numpy array representing a single band raster containing the
            classification or regression result.
        """
        n_features, rows, cols = img.shape[0], img.shape[1], img.shape[2]

        # reshape each image block matrix into a 2D matrix
        # first reorder into rows,cols,bands(transpose)
        # then resample into 2D array (rows=sample_n, cols=band_values)
        n_samples = rows * cols
        flat_pixels = img.transpose(1, 2, 0).reshape(
            (n_samples, n_features))

        # create mask for NaN values and replace with number
        flat_pixels_mask = flat_pixels.mask.copy()
        flat_pixels = np.ma.filled(flat_pixels, -99999)

        # prediction
        result = estimator.predict(flat_pixels)

        # replace mask and fill masked values with nodata value
        result = np.ma.masked_array(
            result, mask=flat_pixels_mask.any(axis=1))

        # reshape the prediction from a 1D matrix/list
        # back into the original format [band, row, col]
        result = result.reshape((1, rows, cols))
        
        return result
    
    @staticmethod
    def _prob_fun(img, estimator):
        """Class probabilities function.

        Parameters
        ----------
        img : numpy.ndarray
            3d numpy array of raster data with the dimensions in order of
            (band, row, column).

        estimator : estimator object implementing 'fit'
            The object to use to fit the data.

        Returns
        -------
        numpy.ndarray
            Multi band raster as a 3d numpy array containing the probabilities
            associated with each class. ndarray dimensions are in the order of
            (class, row, column).
        """
        n_features, rows, cols = img.shape[0], img.shape[1], img.shape[2]

        # reshape each image block matrix into a 2D matrix
        # first reorder into rows,cols,bands(transpose)
        # then resample into 2D array (rows=sample_n, cols=band_values)
        n_samples = rows * cols
        flat_pixels = img.transpose(1, 2, 0).reshape(
            (n_samples, n_features))

        # create mask for NaN values and replace with number
        flat_pixels_mask = flat_pixels.mask.copy()
        flat_pixels = np.ma.filled(flat_pixels, -99999)

        # predict probabilities
        result = estimator.predict_proba(flat_pixels)

        # reshape class probabilities back to 3D [iclass, rows, cols]
        result = result.reshape(
            (rows, cols, result.shape[1]))
        flat_pixels_mask = flat_pixels_mask.reshape(
            (rows, cols, n_features))

        # flatten mask into 2d
        mask2d = flat_pixels_mask.any(axis=2)
        mask2d = np.where(mask2d != mask2d.min(), True, False)
        mask2d = np.repeat(mask2d[:, :, np.newaxis],
                           result.shape[2], axis=2)

        # convert proba to masked array using mask2d
        result = np.ma.masked_array(
            result, mask=mask2d, fill_value=np.nan)

        # reshape band into raster format [band, row, col]
        result = result.transpose(2, 0, 1)

        return result
    
    @staticmethod
    def _predfun_multioutput(img, estimator):
        """Multi-target prediction function.

        Parameters
        ----------
        img : numpy.ndarray
            3d numpy array of raster data with the dimensions in order of
            (band, row, column).

        estimator : estimator object implementing 'fit'
            The object to use to fit the data.

        Returns
        -------
        numpy.ndarray
            3d numpy array representing the multi-target prediction result with
            the dimensions in the order of (target, row, column).
        """
        n_features, rows, cols = img.shape[0], img.shape[1], img.shape[2]

        mask2d = img.mask.any(axis=0)

        # reshape each image block matrix into a 2D matrix
        # first reorder into rows,cols,bands(transpose)
        # then resample into 2D array (rows=sample_n, cols=band_values)
        n_samples = rows * cols
        flat_pixels = img.transpose(1, 2, 0).reshape((n_samples, n_features))

        # predict probabilities
        result = estimator.predict(flat_pixels)

        # reshape class probabilities back to 3D image [iclass, rows, cols]
        result = result.reshape((rows, cols, result.shape[1]))

        # reshape band into rasterio format [band, row, col]
        result = result.transpose(2, 0, 1)

        # repeat mask for n_bands
        mask3d = np.repeat(a=mask2d[np.newaxis, :, :],
                           repeats=result.shape[0], axis=0)

        # convert proba to masked array
        result = np.ma.masked_array(
            result,
            mask=mask3d,
            fill_value=np.nan)

        return result

    def predict(self, estimator, output, height=None, overwrite=False):
        """Prediction method for RasterStack class.

        Parameters
        ----------
        estimator : estimator object implementing 'fit'
            The object to use to fit the data.
            
        output : str
            Output name for prediction raster.
            
        height : int (opt).
            Number of raster rows to pass to estimator at one time. If not
            specified then the entire raster is read into memory.
            
        overwrite : bool (opt). Default is False
            Option to overwrite an existing raster.
        """

        reg = Region()
        func = self._pred_fun

        # determine dtype
        test_window = list(self.row_windows(height=1))[0]
        img = self.read(window=test_window)
        result = func(img, estimator)
        
        try:
            np.finfo(result.dtype)
            mtype = 'FCELL'
            nodata = np.nan
        except:
            mtype = 'CELL'
            nodata = -2147483648    
            
        # determine whether multi-target
        if result.shape[0] > 1:
            n_outputs = result.shape[result.ndim-1]
        else:
            n_outputs = 1

        indexes = np.arange(0, n_outputs)
        
        # chose prediction function
        if len(indexes) == 1:
            func = self._pred_fun
        else:
            func = self._predfun_multioutput
        
        if len(indexes) > 1:
            self._predict_multi(
                estimator, reg, indexes, indexes, height, func, output,
                overwrite)
        else:
            if height is not None:

                with RasterRow(output, mode='w', mtype=mtype, 
                               overwrite=overwrite) as dst:                
                    n_windows = len(
                        [i for i in self.row_windows(height=height)])
                
                    data_gen = (
                        (wi, self.read(window=window))
                        for wi, window in enumerate(
                        self.row_windows(height=height)))
            
                    for wi, arr in data_gen:
                        gs.percent(wi, n_windows, 1)
                        result = func(arr, estimator)
                        result = np.ma.filled(result, nodata)
                            
                        # writing data to GRASS raster row-by-row
                        for i in range(result.shape[1]):
                            newrow = Buffer((reg.cols,), mtype=mtype)
                            newrow[:] = result[0, i, :]
                            dst.put_row(newrow)
                
            else:
                arr = self.read()
                result = func(arr, estimator)
                result = np.ma.filled(result, nodata)
                numpy2raster(result[0, :, :], mtype=mtype, 
                             rastname=output,
                             overwrite=overwrite)

        return None

    def predict_proba(self, estimator, output, class_labels=None,
                      height=None, overwrite=False):
        """Prediction method for RasterStack class.

        Parameters
        ----------
        estimator : estimator object implementing 'fit'
            The object to use to fit the data
            
        output : str
            Output name for prediction raster
            
        class_labels : ndarray (opt)
            1d array containing indices of class labels to subset the
            prediction by. Only probability outputs for these classes will be
            produced.
            
        height : int (opt)
            Number of raster rows to pass to estimator at one time. If not
            specified then the entire raster is read into memory.
            
        overwrite : bool (opt). Default is False
            Option to overwrite an existing raster(s)
        """
        reg = Region()
        func = self._prob_fun

        # use class labels if supplied else output preds as 0,1,2...n
        if class_labels is None:
            test_window = list(self.row_windows(height=1))[0]
            img = self.read(window=test_window)
            result = func(img, estimator)            
            class_labels = range(result.shape[2])
        
        # only output positive class if result is binary
        if len(class_labels) == 2:
            class_labels, indexes = [max(class_labels)], [1]
        else:
            indexes = np.arange(0, len(class_labels), 1)

        # create and open rasters for writing
        self._predict_multi(
            estimator, reg, indexes, class_labels, height, func,
            output, overwrite)
        
        return None
    
    def _predict_multi(self, estimator, region, indexes, class_labels, height,
                       func, output, overwrite):
        
        # create and open rasters for writing if incremental reading
        if height is not None:
            dst = []
            
            for i, label in enumerate(class_labels):
                rastername = output + '_' + str(label)
                dst.append(RasterRow(rastername))
                dst[i].open('w', mtype='FCELL', overwrite=overwrite)

            # create data reader generator
            n_windows = len([i for i in self.row_windows(height=height)])
            
            data_gen = ((wi, self.read(window=window)) 
                for wi, window in enumerate(self.row_windows(height=height)))
    
        # perform prediction
        try:
            if height is not None:
                for wi, arr in data_gen:
                    gs.percent(wi, n_windows, 1)
                    result = func(arr, estimator)
                    result = np.ma.filled(result, np.nan)
    
                    # write multiple features to GRASS GIS rasters
                    for i, arr_index in enumerate(indexes):
                        for row in range(result.shape[1]):
                            newrow = Buffer((region.cols, ), mtype='FCELL')
                            newrow[:] = result[arr_index, row, :]
                            dst[i].put_row(newrow)
            else:
                arr = self.read()
                result = func(arr, estimator)
                result = np.ma.filled(result, np.nan)
                
                for i, arr_index in enumerate(indexes):
                    numpy2raster(result[arr_index, :, :], mtype='FCELL', 
                                 rastname=rastername[i],
                                 overwrite=overwrite)
        except:
            gs.fatal('Error in raster prediction')
        
        finally:
            if height is not None:
                for i in dst:
                    i.close()

    def row_windows(self, region=None, height=25):
        """Returns an generator for row increments, tuple (startrow, endrow).

        Parameters
        ----------
        region : grass.pygrass.gis.region.Region (opt)
            Whether to restrict windows to specified region.
            
        height : int (opt). Default is 25
            Height of window in number of image rows.
        """

        if region is None:
            region = Region()

        windows = ((row, row+height) if row+height <= region.rows else
                   (row, region.rows) for row in range(0, region.rows, height))

        return windows
    
    def extract_pixels(self, response, as_df=False):
        """Extract pixel values from a RasterStack using another RasterRow
        object of labelled pixels
        
        Parameters
        ----------
        response : RasterRow
            RasterRow object containing labelled pixels
        
        as_df : bool (opt). Default is False
            Whether to return the extracted RasterStack pixels as a Pandas
            DataFrame.
        """
        
        data = r.stats(input=[response] + self.names,
                       separator='pipe',
                       flags=['n', 'g'], 
                       stdout_=PIPE).outputs.stdout
                
        data = data.split(os.linesep)[:-1]
        data = [i.split('|') for i in data]
        data = np.asarray(data).astype('float32')

        # remove x,y columns from array indexes 1 and 2
        data = data[:, 2:]
        
        y = data[:, 0]
        X = data[:, 1:]
        
        if (y % 1).all() == 0:
            y = y.astype('int')
        
        cat = np.arange(0, y.shape[0])
        
        if as_df is True:
            data = pd.DataFrame(
                data=np.column_stack((cat, data)), 
                columns=['cat'] + [response] + self.names)
            
            return data
                    
        return X, y, cat

    def extract_points(self, vect_name, fields, na_rm=True, as_df=False):
        """Samples a list of GDAL rasters using a point data set.

        Parameters
        ----------
        vect_name : str
            Name of GRASS GIS vector containing point features.
            
        fields : list, str
            Name of attribute(s) containing the response variable(s).
            
        na_rm : bool (opt). Default is True
            Whether to remove samples containing NaNs.
        
        as_df : bool (opt). Default is False.
            Whether to return the extracted RasterStack values as a Pandas
            DataFrame.

        Returns
        -------
        X : ndarray
            2d array containing the extracted raster values with the dimensions
            ordered by (n_samples, n_features).
            
        y : ndarray
            1d or 2d array of labels with the dimensions ordered by 
            (n_samples, n_fields).
                
        df : pandas.DataFrame
            Extracted raster values as Pandas DataFrame if as_df = True.
        """
                
        if isinstance(fields, str):
            fields = [fields]
                
        # open grass vector
        with VectorTopo(vect_name.split('@')[0], mode='r') as points:
            
            key_col = points.table.key
                
            # read table for all points (irrespective of comp region)
            df = pd.DataFrame(points.table_to_dict()).transpose()
            df_cols = points.table.columns
            df_cols = [name for (name, dtype) in df_cols.items()]
            df = df.rename(
                columns={old: new for old, new in zip(df.columns, df_cols)})
            df = df.loc[:, fields + [points.table.key]]
            
            Xs = []
    
            # extract raster data    
            for name, src in self.loc.items():
                
                # query raster data in comp region
                rast_data = v.what_rast(
                    map=vect_name,
                    raster=src.fullname(),
                    flags='p', quiet=True, stdout_=PIPE).outputs.stdout
                
                rast_data = rast_data.split(os.linesep)[:-1]

                src.open('r')

                if src.mtype == 'CELL':
                    nodata = self._cell_nodata
                    dtype = 'Int32'
                else:
                    nodata = np.nan
                    dtype = 'float32'

                X = (np.asarray([k.split('|')[1]
                    if k.split('|')[1] != '*' else nodata for k in rast_data]))

                cat = (np.asarray([int(k.split('|')[0])
                    if k.split('|')[1] != '*' else 0 for k in rast_data]))
<<<<<<< HEAD
                
                if src.mtype == 'CELL':
                    X = [int(i) for i in X]
                else:
                    X = [float(i) for i in X]

                src.close()

=======
            
                # src.open('r')
                # if src.mtype == 'CELL':
                #     X = [int(i) for i in X]
                # else:
                #     X = [float(i) for i in X]

                X = [float(i) for i in X]
                # src.close()
                
>>>>>>> e5f2368b
                X = pd.DataFrame(data=np.column_stack((X, cat)), 
                                 columns=[name, key_col], 
                                 dtype=dtype)
                Xs.append(X)
        
        for X in Xs:
            df = df.merge(X, on=key_col)
                                    
        # set any grass integer nodata values to NaN
        df = df.replace(self._cell_nodata, np.nan)

        # remove rows with missing response data
        df = df.dropna(subset=fields)
        
        # remove samples containing NaNs
        if na_rm is True:    
            gs.message('Removing samples with NaN values in the ' +
                       'raster feature variables...')
            df = df.dropna()
            
        if as_df is False:
            if len(fields) == 1:
                fields = fields[0]
            
            X = df.loc[:, df.columns.isin(self.loc.keys())].values
            y = df.loc[:, fields].values
            cat = df.loc[:, key_col].values
            return X, y, cat

        return df

    def to_pandas(self):
        """RasterStack to pandas DataFrame.
        
        Returns
        -------
        pandas.DataFrame
        """

        reg = Region()
        arr = self.read()
        
        # generate x and y grid coordinate arrays
        x_range = np.linspace(start=reg.west, stop=reg.east, num=reg.cols)
        y_range = np.linspace(start=reg.south, stop=reg.north, num=reg.rows)
        xs, ys = np.meshgrid(x_range, y_range)

        # flatten 3d data into 2d array (layer, sample)
        arr = arr.reshape((arr.shape[0], arr.shape[1] * arr.shape[2]))
        arr = arr.transpose()
        
        # convert to dataframe
        df = pd.DataFrame(np.column_stack((xs.flatten(), ys.flatten(), arr)),
                          columns=['x', 'y'] + self.names)

        # set nodata values to nan
        for i, col_name in enumerate(self.names):
            df.loc[df[col_name] == self._cell_nodata, col_name] = np.nan
        
        return df

    def head(self):
        """Show the head (first rows, first columns) or tail (last rows, last 
        columns) of the cells of a Raster object.
        """

        window = (1, 10)
        arr = self.read(window=window)

        return arr

    def tail(self):
        """Show the head (first rows, first columns) or tail (last rows, last
        columns) of the cells of a Raster object.
        """

        reg = Region()
        window = (reg.rows-10, reg.rows)
        arr = self.read(window=window)

        return arr<|MERGE_RESOLUTION|>--- conflicted
+++ resolved
@@ -835,7 +835,6 @@
 
                 cat = (np.asarray([int(k.split('|')[0])
                     if k.split('|')[1] != '*' else 0 for k in rast_data]))
-<<<<<<< HEAD
                 
                 if src.mtype == 'CELL':
                     X = [int(i) for i in X]
@@ -844,18 +843,6 @@
 
                 src.close()
 
-=======
-            
-                # src.open('r')
-                # if src.mtype == 'CELL':
-                #     X = [int(i) for i in X]
-                # else:
-                #     X = [float(i) for i in X]
-
-                X = [float(i) for i in X]
-                # src.close()
-                
->>>>>>> e5f2368b
                 X = pd.DataFrame(data=np.column_stack((X, cat)), 
                                  columns=[name, key_col], 
                                  dtype=dtype)
